--- conflicted
+++ resolved
@@ -18,11 +18,7 @@
 anyhow = "1.0"
 clap = "4.2"
 env_logger = "0.9"
-<<<<<<< HEAD
-lace_codebook = { path = "../../lace/lace_codebook", version = "0.1.0" }
-=======
 lace_codebook = { path = "../../lace/lace_codebook", version = "0.1.1" }
->>>>>>> 79ab9278
 lace_stats = { path = "../../lace/lace_stats", version = "0.1.1" }
 log = "0.4"
 mdbook = "0.4"
