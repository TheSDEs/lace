<<<<<<< HEAD
table_name: my_table
state_alpha_prior:
=======
table_name: my_data
state_alpha_prior: !Gamma
>>>>>>> 8db64483
  shape: 1.0
  rate: 1.0
view_alpha_prior:
  shape: 1.0
  rate: 1.0
col_metadata:
- name: Country_of_Operator
  coltype: !Categorical
    k: 79
    hyper:
      pr_alpha:
        shape: 1.0
        scale: 1.0
    value_map: !string
      0: Algeria
      1: Argentina
      2: Argentina/USA
      3: Australia
      4: Austria
      5: Azerbaijan
      6: Belarus
      7: Bolivia
      8: Brazil
      9: Canada
      10: Chile
      11: China (PR)
      12: Denmark
      13: ESA
      14: ESA/USA
      15: ESA/USA/Russia
      16: Egypt
      17: Estonia
      18: France
      19: France/Belgium/Sweden
      20: France/Italy
      21: France/Italy/Belgium/Spain/Greece
      22: France/USA
      23: Germany
      24: Germany/USA
      25: Greece
      26: Hungary
      27: India
      28: India/France
      29: Indonesia
      30: Indonesia/Philippines/Thailand
      31: International
      32: Iran
      33: Israel
      34: Italy
      35: Japan
      36: Japan/USA
      37: Kazakhstan
      38: Luxembourg
      39: Malaysia
      40: Mexico
      41: Morocco/Germany
      42: Multinational
      43: Netherlands
      44: Nigeria
      45: Norway
      46: Pakistan
      47: Peru
      48: Russia
      49: Russia/Multinational
      50: Saudi Arabia
      51: Singapore
      52: Singapore/Taiwan
      53: South Africa
      54: South Korea
      55: Spain
      56: Sweden
      57: Switzerland
      58: Taiwan
      59: Taiwan/USA
      60: Thailand
      61: Turkey
      62: Turkey/France
      63: UAE
      64: UK/ESA
      65: USA
      66: USA/Argentina
      67: USA/Australia
      68: USA/Canada
      69: USA/Canada/Japan
      70: USA/France
      71: USA/Japan
      72: USA/Japan/Brazil
      73: USA/United Kingdom/Italy
      74: Ukraine
      75: United Arab Emirates
      76: United Kingdom
      77: Venezuela
      78: Vietnam
    prior: null
  notes: null
- name: Users
  coltype: !Categorical
    k: 18
    hyper:
      pr_alpha:
        shape: 1.0
        scale: 1.0
    value_map: !string
      0: Civil
      1: Civil/Commercial
      2: Civil/Government
      3: Civil/Military
      4: Commecial
      5: Commercial
      6: Commercial/Gov/Mil
      7: Commercial/Government
      8: Commercial/Government/Government
      9: Commerical
      10: Government
      11: Government/Civil
      12: Government/Commercial
      13: Government/Military
      14: Governmnet
      15: Military
      16: Military/Commercial
      17: Military/Government
    prior: null
  notes: null
- name: Purpose
  coltype: !Categorical
    k: 46
    hyper:
      pr_alpha:
        shape: 1.0
        scale: 1.0
    value_map: !string
      0: Amateur Radio
      1: Astrophysics
      2: Astrophysics/Earth Science
      3: Astrophysics/Planetary Science
      4: Communications
      5: Communications (experimental)
      6: Communications/Earth Science
      7: Communications/Maritime Tracking
      8: Communications/Navigation
      9: Communications/Research
      10: Communications/Technology Development
      11: Early Warning
      12: Earth Observation
      13: Earth Observation/Meteorology/Communications
      14: Earth Observation/Research
      15: Earth Observation/Technology Development
      16: Earth Science
      17: Earth Science/Meteorology
      18: Earth/Space Science
      19: Electronic Intelligence/Technology Development
      20: Electronic Surveillance
      21: Electronic Surveillance/Ocean
      22: Maritime Tracking
      23: Maritime Tracking/Technology Development
      24: Meteorology
      25: Meteorology/Earth Observation
      26: Meteorology/Navigation
      27: Navigation
      28: Navigation/Global Positioning
      29: Radar Calibration
      30: Reconnaissance
      31: Remote Sensing
      32: Remote Sensing/Earth Science
      33: Remote Sensing/Imaging
      34: Remote Sensing/Reconnaissance
      35: Remote Sensing/Research
      36: Remote Sensing/Technology Development
      37: Scientific Research
      38: Solar Physics
      39: Space Observation
      40: Space Physics
      41: Space Science
      42: Surveillance
      43: Technology Demonstration
      44: Technology Development
      45: Technology Development/Communications
    prior: null
  notes: null
- name: Class_of_Orbit
  coltype: !Categorical
    k: 4
    hyper:
      pr_alpha:
        shape: 1.0
        scale: 1.0
    value_map: !string
      0: Elliptical
      1: GEO
      2: LEO
      3: MEO
    prior: null
  notes: null
- name: Type_of_Orbit
  coltype: !Categorical
    k: 7
    hyper:
      pr_alpha:
        shape: 1.0
        scale: 1.0
    value_map: !string
      0: Cislunar
      1: Deep Highly Eccentric
      2: Intermediate
      3: Molniya
      4: Polar
      5: Retrograde
      6: Sun-Synchronous
    prior: null
  missing_not_at_random: true
  notes: null
<<<<<<< HEAD
  missing_not_at_random: true
=======
>>>>>>> 8db64483
- name: Perigee_km
  coltype: !Continuous
    hyper:
      pr_m:
        mu: 15544.993981083406
        sigma: 16638.101841656808
      pr_k:
        shape: 1.0
        rate: 1.0
      pr_v:
        shape: 7.0587581525186645
        scale: 7.0587581525186645
      pr_s2:
        shape: 7.0587581525186645
        scale: 276826432.8933436
    prior: null
  notes: null
- name: Apogee_km
  coltype: !Continuous
    hyper:
      pr_m:
        mu: 18429.39294926913
        sigma: 28502.115099524406
      pr_k:
        shape: 1.0
        rate: 1.0
      pr_v:
        shape: 7.0587581525186645
        scale: 7.0587581525186645
      pr_s2:
        shape: 7.0587581525186645
        scale: 812370565.1465371
    prior: null
  notes: null
- name: Eccentricity
  coltype: !Continuous
    hyper:
      pr_m:
        mu: 0.02465318142734303
        sigma: 0.1262297091840037
      pr_k:
        shape: 1.0
        rate: 1.0
      pr_v:
        shape: 7.0587581525186645
        scale: 7.0587581525186645
      pr_s2:
        shape: 7.0587581525186645
        scale: 0.015933939480678148
    prior: null
  notes: null
- name: Period_minutes
  coltype: !Continuous
    hyper:
      pr_m:
        mu: 701.0516265060227
        sigma: 872.6027446967764
      pr_k:
        shape: 1.0
        rate: 1.0
      pr_v:
        shape: 7.057897937411856
        scale: 7.057897937411856
      pr_s2:
        shape: 7.057897937411856
        scale: 761435.5500523476
    prior: null
  notes: null
- name: Launch_Mass_kg
  coltype: !Continuous
    hyper:
      pr_m:
        mu: 2167.4116991643455
        sigma: 2301.8579655312483
      pr_k:
        shape: 1.0
        rate: 1.0
      pr_v:
        shape: 6.981934677156389
        scale: 6.981934677156389
      pr_s2:
        shape: 6.981934677156389
        scale: 5298550.093479658
    prior: null
  notes: null
- name: Dry_Mass_kg
  coltype: !Continuous
    hyper:
      pr_m:
        mu: 1289.6112244897959
        sigma: 1300.351782221668
      pr_k:
        shape: 1.0
        rate: 1.0
      pr_v:
        shape: 6.194405391104672
        scale: 6.194405391104672
      pr_s2:
        shape: 6.194405391104672
        scale: 1690914.757527068
    prior: null
  notes: null
- name: Power_watts
  coltype: !Continuous
    hyper:
      pr_m:
        mu: 3760.7847967479674
        sigma: 4589.717919068487
      pr_k:
        shape: 1.0
        rate: 1.0
      pr_v:
        shape: 6.421622267806518
        scale: 6.421622267806518
      pr_s2:
        shape: 6.421622267806518
        scale: 21065510.576618366
    prior: null
  notes: null
- name: Date_of_Launch
  coltype: !Continuous
    hyper:
      pr_m:
        mu: 38872.68185726569
        sigma: 2204.841552574251
      pr_k:
        shape: 1.0
        rate: 1.0
      pr_v:
        shape: 7.0587581525186645
        scale: 7.0587581525186645
      pr_s2:
        shape: 7.0587581525186645
        scale: 4861326.2719580345
    prior: null
  notes: null
- name: Expected_Lifetime
  coltype: !Continuous
    hyper:
      pr_m:
        mu: 9.030637813211845
        sigma: 5.007634927374371
      pr_k:
        shape: 1.0
        rate: 1.0
      pr_v:
        shape: 6.777646593635117
        scale: 6.777646593635117
      pr_s2:
        shape: 6.777646593635117
        scale: 25.076407565859725
    prior: null
  notes: null
- name: Country_of_Contractor
  coltype: !Categorical
    k: 54
    hyper:
      pr_alpha:
        shape: 1.0
        scale: 1.0
    value_map: !string
      0: Argentina
      1: Belgium
      2: Brazil
      3: Canada
      4: Canada/Italy
      5: China (PR)
      6: China (PR)/United Kingdom
      7: Denmark
      8: Estonia
      9: France
      10: France/Italy
      11: France/Russia
      12: France/UK/Germany
      13: France/UK/Germany/Spain
      14: France/UK/Germany/Taiwan
      15: Germany
      16: Germany/UK/Italy
      17: Germany/USA
      18: Hungary
      19: India
      20: International
      21: Israel
      22: Italy
      23: Italy/International
      24: Japan
      25: Japan/USA/UK/Germany
      26: Luxembourg
      27: Malaysia
      28: Morocco/Germany
      29: Multinational
      30: Netherlands
      31: Pakistan
      32: Peru
      33: Russia
      34: Russia/France
      35: Saudi Arabia
      36: Singapore
      37: South Africa
      38: South Korea
      39: South Korea/France/UK/Germany
      40: Spain
      41: Sweden/Canada/Finland/France
      42: Switzerland
      43: Turkey
      44: UK/Canada
      45: UK/France/Germany/Spain
      46: UK/Netherlands
      47: USA
      48: USA/Canada
      49: USA/Italy
      50: USA/Japan/Brazil
      51: Ukraine
      52: United Kingdom
      53: Vietnam
    prior: null
  notes: null
- name: Launch_Site
  coltype: !Categorical
    k: 25
    hyper:
      pr_alpha:
        shape: 1.0
        scale: 1.0
    value_map: !string
      0: Baikonur Cosmodrome
      1: Cape Canaveral
      2: Dombarovsky Launch Facility
      3: Guiana Space Center
      4: ISS
      5: Jiuquan Satellite Launch Center
      6: Kennedy Space Center
      7: Kodiak Launch Complex
      8: Kwajalein Island
      9: L-1011 Aircraft
      10: Naro Space Center
      11: Palmachim Launch Complex
      12: Plesetsk Cosmodrome
      13: Satish Dhawan Space Center
      14: Sea Launch
      15: Sea Launch (Odyssey)
      16: Sriharikota Launch Station
      17: Svobodny Cosmodrome
      18: Taiyuan Launch Center
      19: Tanegashima Space Center
      20: Uchinoura Space Center
      21: Vandenberg AFB
      22: Wallops Island Flight Facility
      23: Xichang Satellite Launch Center
      24: Yasny Cosmodrome
    prior: null
  notes: null
- name: Launch_Vehicle
  coltype: !Categorical
    k: 141
    hyper:
      pr_alpha:
        shape: 1.0
        scale: 1.0
    value_map: !string
      0: Ariane
      1: Ariane 4
      2: Ariane 42L
      3: Ariane 42P
      4: Ariane 44L
      5: Ariane 44LP
      6: Ariane 44P
      7: Ariane 5
      8: Ariane 5 ECA
      9: Ariane 5G
      10: Athena 1
      11: Athena 2
      12: Atlas
      13: Atlas 2
      14: Atlas 2 AS
      15: Atlas 2A
      16: Atlas 3
      17: Atlas 3A
      18: Atlas 3B
      19: Atlas 5
      20: Atlas 5 ECA
      21: Atlas Centaur
      22: Atlas E
      23: Breeze KM
      24: Breeze M
      25: Chang Zheng 2D
      26: Chang Zheng 3B
      27: Chang Zheng 4B
      28: Delta
      29: Delta 2
      30: Delta 2 7920
      31: Delta 2310
      32: Delta 2914
      33: Delta 4
      34: Delta 4 Heavy
      35: Delta 7000
      36: Delta 7320
      37: Delta 7420
      38: Delta 7920
      39: Dnepr
      40: Dnepr 1
      41: Dnepr LV
      42: Epsilon
      43: Falcon 1
      44: Falcon 9
      45: GSLV
      46: GSLV D2
      47: GSLV F04
      48: H-2A
      49: H-II2
      50: H2
      51: JAXA M-V
      52: JSSOD
      53: Kosmos 3M
      54: Kosmos C
      55: Kuaizhou
      56: L1011
      57: Long March
      58: Long March 2C
      59: Long March 2D
      60: Long March 2E
      61: Long March 2F
      62: Long March 3
      63: Long March 3A
      64: Long March 3B
      65: Long March 3C
      66: Long March 4B
      67: Long March 4C
      68: Long March CZ2D
      69: Long March CZ2E
      70: Long March CZ3B
      71: Long March CZ4B
      72: M5
      73: Minotaur
      74: Minotaur 1
      75: Minotaur 4
      76: Molniya M
      77: Mu 3S2
      78: Naro-1
      79: PSLV
      80: PSLV C10
      81: PSLV C12
      82: PSLV C16
      83: PSLV C17
      84: PSLV C2
      85: PSLV C3
      86: PSLV C5
      87: PSLV C6
      88: PSLV C7
      89: PSLV C8
      90: PSLV C9
      91: PSLV XL
      92: Pegasus
      93: Pegasus XL
      94: Polar Satellite Launch Vehicle (PSLV)
      95: Proton
      96: Proton D
      97: Proton K
      98: Proton M
      99: Proton M/Breeze M
      100: Rokot
      101: Rokot/BrizKM
      102: Shavit
      103: Soyuz
      104: Soyuz 2
      105: Soyuz 2-1A
      106: Soyuz 2-1A/Fregat
      107: Soyuz 2-1B
      108: Soyuz 2/Fregat
      109: Soyuz STA/Fregat
      110: Soyuz U
      111: Soyuz-Fregat
      112: Soyuz-Fregat (Soyuz 2)
      113: Soyuz-ST
      114: Space Shuttle (STS 26)
      115: Space Shuttle (STS 31)
      116: Space Shuttle (STS 32R)
      117: Space Shuttle (STS 43)
      118: Space Shuttle (STS 54)
      119: Space Shuttle (STS 70)
      120: Space Shuttle (STS 93)
      121: Start 1
      122: Strela
      123: Taurus
      124: Taurus XL
      125: Titan 2
      126: Titan 4A
      127: Titan 4B
      128: Titan IV
      129: Titan IVA
      130: Titan IVB
      131: Tsyklon 3
      132: Vega
      133: Zenit
      134: Zenit 2
      135: Zenit 2M
      136: Zenit 2SB
      137: Zenit 3
      138: Zenit 3SL
      139: Zenit 3SLB
      140: Zenit 3SLBF/Fregat SB
    prior: null
  notes: null
- name: Source_Used_for_Orbital_Data
  coltype: !Categorical
    k: 38
    hyper:
      pr_alpha:
        shape: 1.0
        scale: 1.0
    value_map: !string
      0: Astronomy News
      1: CalSky
      2: Estimated
      3: GS
      4: JM/10/09
      5: JM/10_09
      6: JM/12_08
      7: JM/12_09
      8: JM/1_12
      9: JM/2_09
      10: JM/304
      11: JM/4_10
      12: JM/5_11
      13: JM/5_12
      14: JM/7_09
      15: JM/7_12
      16: JM/8_12
      17: JM/9_11
      18: JMSR
      19: JMSatcat1006
      20: JMSatcat10_06
      21: JMSatcat1104
      22: JMSatcat304
      23: SC  - ASCR
      24: SC - ASCR
      25: SC - ASCR 1/09
      26: SC - ASCR 12/13
      27: SC - ASCR 2/09
      28: SC - ASCR 4/10
      29: SC - ASCR 9/11
      30: SC-ASCR
      31: ZARYA
      32: ZARYA (estimated)
      33: ZARYA estimated
      34: ZARYA/ASCR
      35: oosa
      36: www.satellitedebris.net 12/12
      37: www.spacedebris.net 12/12
    prior: null
  notes: null
- name: longitude_radians_of_geo
  coltype: !Continuous
    hyper:
      pr_m:
        mu: 0.21544247097911842
        sigma: 1.570659039531299
      pr_k:
        shape: 1.0
        rate: 1.0
      pr_v:
        shape: 6.066108090103747
        scale: 6.066108090103747
      pr_s2:
        shape: 6.066108090103747
        scale: 2.4669698184613824
    prior: null
  notes: null
  missing_not_at_random: true
- name: Inclination_radians
  coltype: !Continuous
    hyper:
      pr_m:
        mu: 0.8680783637510754
        sigma: 1.0190349366977765
      pr_k:
        shape: 1.0
        rate: 1.0
      pr_v:
        shape: 7.057036981697891
        scale: 7.057036981697891
      pr_s2:
        shape: 7.057036981697891
        scale: 1.0384322022106411
    prior: null
  notes: null
comments: Auto-generated codebook
row_names:
- AAUSat-3
- ABS-1 (LMI-1, Lockheed Martin-Intersputnik-1)
- ABS-1A (Koreasat 2, Mugunghwa 2, ABS-1A)
- ABS-2i (MBSat, Mobile Broadcasting Satellite, Han Byul)
- ABS-7 (Koreasat 3, Mugungwha 3)
- AcrimSat (Active Cavity Radiometer Irradiance Monitor)
- Advanced Orion 2 (NROL 6, USA 139)
- Advanced Orion 3 (NROL 19, USA 171)
- Advanced Orion 4 (NRO L-26, USA 202)
- Advanced Orion 5 (NRO L-32, USA 223)
- Advanced Orion 6 (NRO L-15, USA 237)
- AEHF-1 (Advanced Extremely High Frequency satellite-1, USA 214)
- AEHF-2 (Advanced Extremely High Frequency satellite-2, USA 235)
- AEHF-3 (Advanced Extremely High Frequency satellite-3, USA 246)
- Aeneas
- Aerocube 4.5A
- Aerocube 4.5B
- Aerocube 5A
- Aerocube 5B
- Afghansat-1 (Eutelsat 28B, Eutelsat 48B, Eutelsat W2M)
- Africasat-1 (Measat 1, Malaysia East Asia Sat 1)
- Afristar
- Agila 2/ABS-5 (Agila 2, Mabuhay 1)
- AGILE (Astro-rivelatore Gamma a Immagini Leggaro)
- AIM (Aeronomy of Ice in Mesosphere)
- AISSat-1 (Automatic Identification System Satellite-1)
- AIST-1
- AIST-2
- Akebono (EXOS-D)
- ALiCEÊÊ(AFIT LEO iMESA CNT E)
- Alphasat I-XLÊÊ(Inmarsat IV-A F4)
- Alsat-2A (Algeria Satellite 2A)
- Amazonas-1
- Amazonas-2
- Amazonas-3
- AMC-1 (Americom 1, GE-1)
- AMC-10 (Americom-10, GE 10)
- AMC-11 (Americom-11, GE 11)
- AMC-15 (Americom-15)
- AMC-16 (Americom-16)
- AMC-18 (Americom 18)
- AMC-2 (Americom 2, GE-2)
- AMC-21 (Americom 21)
- AMC-3 (Americom 3, GE-3)
- AMC-4 (Americom-4, GE-4)
- AMC-5 (Americom-5, GE-5)
- AMC-6 (Americom-6, GE-6)
- AMC-7 (Americom-7, GE-7)
- AMC-8 (Americom-8, GE-8, Aurora 3)
- AMC-9 (Americom 9, GE-12)
- Amos 2
- Amos 3
- Amos 4
- Amos 5
- Amsat-Oscar 7 (AO-7)
- Anik F1
- Anik F1R
- Anik F2
- Anik F3
- Anik G1
- AprizeSat 1 (LatinSat-C)
- AprizeSat 2 (LatinSat-D)
- AprizeSat 3
- AprizeSat 4
- AprizeSat 5
- AprizeSat 6
- AprizeSat 7
- AprizeSat 8
- Apstar 1
- Apstar 1A
- Apstar 6
- Apstar 7
- Arabsat 5C
- Arabsat 7F (Nimiq 1)
- Ardusat-1
- Artemis (Advanced Data Relay and Technology Mission Satellite)
- AsiaSat 3S (Asiasat 3SA)
- AsiaSat 4
- AsiaSat 5
- AsiaSat 7
- AsiaStar
- Astra 1D
- Astra 1E
- Astra 1F
- Astra 1G
- Astra 1H
- Astra 1KR
- Astra 1L
- Astra 1M
- Astra 1N
- Astra 2A
- Astra 2B
- Astra 2C
- Astra 2D
- Astra 2E
- Astra 2F
- Astra 3A
- Astra 3B
- Azerspace/Africasat-1a (Azersat-1)
- Badr 2 (Badr B)
- Badr 4 (Arabsat 4B)
- Badr 5 (Arabsat 5B)
- Badr 5A (Arabsat 5A)
- Badr 6 (Arabsat 4AR)
- BeeSat-1 (Berlin Experimental and Educational Satellite 1)
- BeeSat-2 (Berlin Experimental and Educational Satellite 2)
- BeeSat-3 (Berlin Experimental and Educational Satellite 3)
- BeijinGalaxy-1 (Beijing 1 [Tsinghua], Tsinghau-2, China DMC+4)
- Bird 2 (Bispectral InfraRed Detector 2)
- BKA (BelKA 2)
- Bonum 1 (Most 1)
- Brazilsat B-2 (Brasilsat B-2)
- Brazilsat B-3 (Brasilsat B-3)
- Brazilsat B-4 (Brasilsat B-4)
- BRITE-PL-1 (BRIght-star Target Explorer - Poland)
- BSAT-3A
- BSAT-3B
- BSAT-3C/JCSat 110-R
- C/NOFS (Communication/Navigation Outage Forecasting System)
- Calipso (Cloud-Aerosol Lidar and Infrared Pathfinder Satellite Observation)
- Canopus-BÊ(Kanopus Vulcan 1)Ê
- Can-X2 (Canadian Advanced Nanospace experiment)
- Can-X3aÊÊ(BRIght-star Target Explorer (BRITE))
- Can-X6 (Canadian Advanced Nanospace experiment; NTS [Nanosatellite Tracking Ships])
- CAPE-2 (Cajun Advanced Picosatellite Experiment)
- CartoSat 1 (IRS P5)
- CartoSat 2 (IRS P7, CartoSat 2AT)
- CartoSat 2A
- CartoSat 2B
- Cassiope (CAScade SmallSat and Ionospheric Polar Explorer)
- CFESat (Cibola Flight Experiment Satellite)
- Chandra X-Ray Observatory (CXO)
- ChinaSat 6B (Zhong Xing 6B)
- Chuangxin 1-1 (Innovation 1-1, Chuang Xin 1, CZ-1-1)
- Chuangxin 1-2 (Innovation 1-2)
- Chuangxin 1-3 (Innovation 1-3)
- Chuangxin-3
- Ciel-2
- CINEMA-1 (Cubesat for Ion, Neutral, Electron, Magnetic fields)
- CINEMA-2 (Cubesat for Ion, Neutral, Electron, Magnetic fields)
- CINEMA-3 (Cubesat for Ion, Neutral, Electron, Magnetic fields)
- Cloudsat
- Compass G-1 (Beidou G1)
- Compass G-10 (Beidou ISGO-5)
- Compass G-11 (Beidou G5)
- Compass G-3 (Beidou G3)
- Compass G-4 (Beidou G4)
- Compass G-5 (Beidou IGSO-1)
- Compass G-6 (Beidou 2-16)
- Compass G-7 (Beidou IGSO-2)
- Compass G-8 (Beidou IGSO-3)
- Compass G-9 (Beidou ISGO-4)
- Compass M1 (Beidou M1)
- Compass M3 (Beidou 2-12)
- Compass M4 (Beidou 2-13)
- Compass M5 (Beidou 2-14)
- Compass M6 (Beidou 2-15)
- COMS-1 (Communication, Ocean and Meteorological Satellite; Cheollian)
- "COMSATBw-1 (COmmunications SATellite f\x9Fr BundesWehr)"
- "COMSATBw-2 (COmmunications SATellite f\x9Fr BundesWehr)"
- Coriolis (Windsat)
- COSMIC-A (Formosat-3A, Constellation Observing System for Meteorology, Ionosphere
  and Climate)
- COSMIC-B (Formosat-3B, Constellation Observing System for Meteorology, Ionosphere
  and Climate)
- COSMIC-D (Formosat-3D, Constellation Observing System for Meteorology, Ionosphere
  and Climate)
- COSMIC-E (Formosat-3E, Constellation Observing System for Meteorology, Ionosphere
  and Climate)
- COSMIC-F (Formosat-3F, Constellation Observing System for Meteorology, Ionosphere
  and Climate)
- COSMO-Skymed 1 (Constellation of small Satellites for Mediterranean basin Observation)
- COSMO-Skymed 2 (Constellation of small Satellites for Mediterranean basin Observation)
- COSMO-Skymed 3 (Constellation of small Satellites for Mediterranean basin Observation)
- COSMO-Skymed 4 (Constellation of small Satellites for Mediterranean basin Observation)
- Cryosat-2
- "Cubebug 1ÊÊ(Capit\x87n Beto)"
- Cubebug 2 (Manolito, LO-74)
- Cubesat XI-IV (Oscar 57, CO-57)
- Cubesat XI-V (Oscar 58, CO-58)
- CUNYSat-1ÊÊ(City University of New York Satellite-1)
- CUSat-1 (Cornell University Satellite 1)
- Cute-1 (Cubical Titech Engineering satellite, Oscar 55, CO-55)
- Cute-1.7 + APD II (Cubical Titech Engineering satellite+Avalanche Photodiode)
- DANDE (Drag and Atmospheric Neutral Density Explorer)
- Deimos 1
- Delfi-C3 (DO-64)
- Delfi-n3Xt
- DirecTV-10
- DirecTV-11
- DirecTV-12
- DirecTV-1R
- DirecTV-4S
- DirecTV-5 (Tempo 1)
- DirecTV-7S
- DirecTV-8
- DirecTV-9S
- DLR Tubsat
- DMSP 5D-2 F13 (Defense Meteorological Satellites Program, USA 109)
- DMSP 5D-2 F14 (Defense Meteorological Satellites Program, USA 131)
- DMSP 5D-3 F15 (Defense Meteorological Satellites Program, USA 147)
- DMSP 5D-3 F16 (Defense Meteorological Satellites Program, USA 172)
- DMSP 5D-3 F17 (Defense Meteorological Satellites Program, USA 191)
- DMSP 5D-3 F18 (Defense Meteorological Satellites Program, USA 210)
- Dove-2
- Dove-3
- Dove-4
- DRTS (Data Relay Test Satellite, Kodama)
- DSCS III-A3 (USA 167, DSCS III-A3) (Defense Satellite Communications System)
- DSCS III-B6 (USA 170, DSCS III B-6) (Defense Satellite Communications System)
- DSCS III-F10 (USA 135, DSCS III B-13) (Defense Satellite Communications System)
- DSCS III-F11 (USA 148, DSCS III B-8) (Defense Satellite Communications System)
- DSCS III-F12 (USA 153, DSCS III B-11) (Defense Satellite Communications System)
- DSCS III-F6 (USA 82, DSCS III B-12) (Defense Satellite Communications System)
- DSCS III-F8 (USA 97, DSCS III B-10) (Defense Satellite Communications System)
- DSCS III-F9 (USA 113, DSCS III B-7) (Defense Satellite Communications System)
- DSP 18 (USA 130) (Defense Support Program)
- DSP 20 (USA 149) (Defense Support Program)
- DSP 21 (USA 159) (Defense Support Program)
- DSP 22 (USA 176) (Defense Support Program)
- DubaiSat-1
- DubaiSat-2
- Eagle 2 ($50Sat)
- Echostar 1
- Echostar 10
- Echostar 11
- Echostar 12 (Rainbow-1)
- Echostar 14
- Echostar 15
- Echostar 16
- Echostar 17
- Echostar 3
- Echostar 6
- Echostar 7
- Echostar 8
- Echostar 9/Galaxy 23 (G-23, Intelsat 1A-13, Telstar 13)
- Echostar G1 (ICO G1, DBSD G1)
- EduSAT
- Electro-L1 (GOMS 2 [Geostationary Ioperational Meteorological Satellite 2]
- ELISA-E12 (ELectronic Intelligence by SAtellite)
- ELISA-E24 (ELectronic Intelligence by SAtellite)
- ELISA-W11 (ELectronic Intelligence by SAtellite)
- ELISA-W23 (ELectronic Intelligence by SAtellite)
- EO-1 (Earth Observing 1)
- EOS-AM Terra
- EOS-CHEM Aura
- EOS-PM Aqua (Advanced Microwave Scanning Radiometer for EOS, EOS PM-1)
- EROS A1 (Earth Resources Observation Satellite)
- EROS B1 (Earth Resources Observation Satellite)
- e-st@r
- EstCube-1
- Eurasiasat 1 (Turksat 2A)
- Europe*Star 1 (Intelsat 12, Europe*Star FM1, IS-12, PAS-12)
- Eutelsat 10A (Eutelsat W-2A)
- Eutelsat 12 West A (Atlantic Bird 1)
- Eutelsat 16A (Eutelsat W3C)
- Eutelsat 16B (Eurobird 16, Atlantic Bird 4, Hot Bird 4)
- Eutelsat 16C (SESAT-1, Siberia-Europe Satellite)
- Eutelsat 172A (GE-23, AMC-23, Worldsat 3, Americom 23)
- Eutelsat 48C (Eutelsat 21A, W-6, Eutelsat W-3)
- Eutelsat 25B (EsÕhail 1)
- Eutelsat 25C (Eutelsat 70A, Eutelsat W-5)
- Eutelsat 28A (Eurobird 1, Eurosat 1)
- Eutelsat 33A (Eurobird 3, E-bird)
- Eutelsat 36A (Eutelsat W-4)
- Eutelsat 36B (Eutelsat W-7)
- Eutelsat 3A (Sinosat-5C, Sinosat-3, Xinnuo 3, Chinasat-5C, XN-3)
- Eutelsat Hot Bird  13D (Eutelsat 3C, Hot Bird 10, Atlantic Bird 4A)
- Eutelsat 3D
- Eutelsat 48A (Eutelsat W-48, Eurobird 9, Hot Bird 2, Eutelsat 2-F8, Eutelsat HB2)
- Eutelsat 48B (Eutelsat 21B, Eutelsat W-6A)
- Eutelsat 5 West A (Atlantic Bird 3, Stellat 5)
- Eutelsat 7 West A (Atlantic Bird 7)
- Eutelsat 70B (Eutelsat W5A)
- Eutelsat 7A (Eutelsat W3A)
- Eutelsat 8 West A (Atlantic Bird 2)
- Eutelsat 9A (Eurobird 9A, Hot Bird 7A)
- Eutelsat 8 West C (Eutelsat Hot Bird 13A, Hot Bird 6)
- Eutelsat Hot Bird 13B (Hot Bird 8)
- Eutelsat Hot Bird 13C (Hot Bird 9)
- Eutelsat KA-SAT 9A (KA-SAT)
- exactView 1
- Express AM22 (Sesat 2)
- Express-2A (Ekspress A No. 2)
- Express-A1R (Express 4A, Ekspress-A No. 4)
- Express-AM2
- Express-AM3
- Express-AM33
- Express-AM44
- Express-AM5
- Falconsat-3
- FAST 1 (Sara Lilly and Emma, USA 222)
- Fengniao 1 (Hummingbird 1)
- Fengniao 1A (Hummingbird 1A)
- Fengyun 2D (FY-2D)
- Fengyun 2E (FY-2E)
- Fengyun 2F (FY-2F)
- Fengyun 3A (FY-3A)
- Fengyun 3B (FY-3B)
- Fengyun 3C (FY-3C)
- Fermi Gamma-Ray Space Telescope (formerly GLAST)
- FIA Radar 1 (Future Imagery Architecture (FIA) Radar 1, NROL-41, USA 215, Topaz)
- FIA Radar 2 (Future Imagery Architecture (FIA) Radar 2, NROL-25, USA 234, Topaz)
- FIA Radar 3 (Future Imagery Architecture (FIA) Radar 3, NROL-39 , USA 247, Topaz)
- Firebird-A (Focused Investigations of Relativistic Electron Burst, Intensity, Range,
  and Dynamics)
- Firebird-B (Focused Investigations of Relativistic Electron Burst, Intensity, Range,
  and Dynamics)
- Firefly
- FLTSATCOM-8 (USA 46)
- Formosat-2 (ROCSAT-2, Republic of China Satellite 2)
- "FORT\x83 (Fast On-orbit Recording of Transient Events)"
- FUNCube-1 (AO-73)
- Galaxy-11
- Galaxy-12
- Galaxy-13 (Horizons 1, Galaxy 13L)
- Galaxy-14
- Galaxy-15
- Galaxy-16
- Galaxy-17
- Galaxy-18
- Galaxy-19
- Galaxy-25 (G-25, Intelsat 1A-5, Telstar 5)
- Galaxy-26 (G-26, Intelsat 1A-6, Telstar 6)
- Galaxy-27 (G-27, Intelsat IA-7, Telstar 7)
- Galaxy-28 (G-28, Intelsat IA-8, Telstar 8)
- Galaxy-3C
- Galileo IOV-1 FM2
- Galileo IOV-1 PFM
- Galileo IOV-2 FM3
- Galileo IOV-2 FM4
- Gaofen 1
- Garpun-1 (Cosmos 2473)
- Garuda-1 (Aces 1)
- GATOSS (Global Air Traffic Awareness and Optimizing through Spaceborne Surveillance)
- Genesis-1
- Genesis-2
- GeoEye-1 (Orbview 5)
- Geotail (Geomagnetic Tail Laboratory)
- Global Change Observation Mission - 1 Water (GCOM-1, Shikuzu)
- Globalstar M004 (Globalstar 4)
- Globalstar M006 (Globalstar 6)
- Globalstar M023 (Globalstar 9)
- Globalstar M025 (Globalstar 21)
- Globalstar M027 (Globalstar 34)
- Globalstar M028 (Globalstar 30)
- Globalstar M029 (Globalstar 47)
- Globalstar M031 (Globalstar 44)
- Globalstar M037 (Globalstar 16)
- Globalstar M039 (Globalstar 45)
- Globalstar M040 (Globalstar 10)
- Globalstar M047 (Globalstar 23)
- Globalstar M056 (Globalstar 43)
- Globalstar M059 (Globalstar 42)
- Globalstar M063 (Globalstar 49)
- Globalstar M065 (Globalstar 65)
- Globalstar M066 (Globalstar 66)
- Globalstar M067 (Globalstar 67)
- Globalstar M068 (Globalstar 68)
- Globalstar M069 (Globalstar 69)
- Globalstar M070 (Globalstar 70)
- Globalstar M071 (Globalstar 71)
- Globalstar M072 (Globalstar 72)
- Globalstar M073 (Globalstar 73, Globalstar 2-6)
- Globalstar M074 (Globalstar 74, Globalstar 2-2)
- Globalstar M075 (Globalstar 75, Globalstar 2-5)
- Globalstar M076 (Globalstar 76, Globalstar 2-3)
- Globalstar M077 (Globalstar 77, Globalstar 2-4)
- Globalstar M078 (Globalstar 95, Globalstar 2-23)
- Globalstar M079 (Globalstar 79, Globalstar 2-1)
- Globalstar M080 (Globalstar 80, Globalstar 2-14)
- Globalstar M081 (Globalstar 81, Globalstar 2-11)
- Globalstar M082 (Globalstar 82, Globalstar 2-15)
- Globalstar M083 (Globalstar 83, Globalstar 2-7)
- Globalstar M084 (Globalstar 84, Globalstar 2-13)
- Globalstar M085 (Globalstar 85, Globalstar 2-10)
- Globalstar M086 (Globalstar 86, Globalstar 2-18)
- Globalstar M088 (Globalstar 88, Globalstar 2-8)
- Globalstar M089 (Globalstar 89, Globalstar 2-12)
- Globalstar M090 (Globalstar 90, Globalstar 2-17)
- Globalstar M091 (Globalstar 91, Globalstar 2-9)
- Globalstar M092 (Globalstar 92, Globalstar 2-16)
- Globalstar M093 (Globalstar 87, Globalstar 2-20)
- Globalstar M094 (Globalstar 93, Globalstar 2-21)
- Globalstar M095 (Globalstar 96, Globalstar 2-24)
- Globalstar M096 (Globalstar 94, Globalstar 2-22)
- Globalstar M097 (Globalstar 78, Globalstar 2-19)
- Glonass 701 (Glonass-K, Cosmos 2471)
- Glonass 712 (Glonass M, Cosmos 2413)
- Glonass 714 (Cosmos 2419)
- Glonass 715 (Glonass 35-1, Cosmos 2424)
- Glonass 716 (Glonass 35-2, Cosmos 2425)
- Glonass 717 (Glonass 35-3, Cosmos 2426)
- Glonass 719 (Glonass 36-2, Cosmos 2432)
- Glonass 720 (Glonass 36-3, Cosmos 2433)
- Glonass 721 (Glonass 37-1, Cosmos 2434)
- Glonass 722 (Glonass 37-2, Cosmos 2435)
- Glonass 723 (Glonass 37-3, Cosmos 2436)
- Glonass 724 (Glonass 38-1, Cosmos 2442)
- Glonass 725 (Glonass 38-2, Cosmos 2443)
- Glonass 726 (Glonass 38-3, Cosmos 2444)
- Glonass 727 (Glonass 39-1, Cosmos 2447)
- Glonass 729 (Glonass 39-3, Cosmos 2449)
- Glonass 730 (Glonass 41-1, Cosmos 2456)
- Glonass 731 (Glonass 42-1, Cosmos 2459)
- Glonass 732 (Glonass 42-3, Cosmos 2460)
- Glonass 733 (Glonass 41-2, Cosmos 2457)
- Glonass 734 (Glonass 41-3, Cosmos 2458)
- Glonass 735 (Glonass 42-2, Cosmos 2461)
- Glonass 736 (Glonass 43-1, Cosmos 2464)
- Glonass 737 (Glonass 43-2, Cosmos 2465)
- Glonass 738 (Glonass 43-3, Cosmos 2466)
- Glonass 742 (Glonass-M, Cosmos 2474)
- Glonass 743 (Glonass 44-2, Cosmos 2476)
- Glonass 744 (Glonass 44-3, Cosmos 2477)
- Glonass 745 (Glonass 44-1, Cosmos 2475)
- Glonass 746 (Glonass-M, Cosmos 2478)
- Glonass 747 (Glonass-M, Cosmos 2485)
- GOES 13 (Geostationary Operational Environmental Satellite, GOES-N)
- GOES 14 (Geostationary Operational Environmental Satellite, GOES-O)
- GOES 15 (Geostationary Operational Ennvironmental Satellite, GOES-P)
- GOES 3 (Geostationary Operational Environmental Satellite, GOES-C)
- "G\x9Akt\x9Frk 2"
- Gonets D1-1
- Gonets D1-2
- Gonets D1-3
- Gonets M-12
- Gonets M-13
- Gonets M-14
- Gonets M-15
- Gonets M-16
- Gonets M-17
- Grace 1 (Gravity Recovery and Climate Experiment, "Tom and Jerry")
- Grace 2 (Gravity Recovery and Climate Experiment, "Tom and Jerry")
- Greenhouse Gases Observing Satellite (Ibuki, GoSAT)
- GSAT-10
- GSAT-12
- GSAT-14
- GSAT-2
- GSAT-7
- GSAT-8
- Haiyang 1B (HY 1B, Ocean 1B)
- Haiyang 2A (HY 2A)
- HAMSat (VUSat Oscar 52)
- Helios 2A
- Helios 2B
- HellasSat 2 (Intelsat K-TV, NSS K-TV)
- HESSI (RHESSI, Reuven Ramaty High Energy Solar Spectroscopic Imager)
- Hinode (Solar B)
- Hisaki (Sprint A, Spectroscopic Planet Observatory for Recognition of Interaction
  of Atmosphere)
- Hispasat 1C
- Hispasat 1D
- Hispasat 1E
- HJ-1A (Huan Jing 1A)
- HJ-1B (Huan Jing 1B)
- HJ-1C (Huan Jing 1C)
- Ho'oponopono-2 (H2)
- Horizons 2
- Horyu-2 (High Voltage Technology Demonstration Satellite-2)
- Hubble Space Telescope (HST, Space Telescope)
- HumSat-D
- HYLAS 1 (Highly Adaptable Satellite)
- HYLAS 2 (Highly Adaptable Satellite)
- ICube
- IGS-1A (Information Gathering Satellite 1A)
- IGS-3A (Information Gathering Satellite 3A)
- IGS-5A (Information Gathering Satellite 5A, IGS Optical 3)
- IGS-6A (Information Gathering Satellite 6A, IGS Optical 4)
- IGS-7A (Information Gathering Satellite 7A, IGS Radar 3)
- IGS-8A (Information Gathering Satellite 8A, IGS Radar 4)
- IGS-8B (Information Gathering Satellite 8B, IGS Optical Demonstrator)
- Ikonos-2
- Improved Trumpet 4 (NROL-22, National Reconnaissance Office Launch-22, SBIRS HEO-1,
  Twins 1, USA 184)
- Improved Trumpet 5 (NROL-28, National Reconnaissance Office Launch-28, SBIRS HEO-2,
  Twins 2, USA 200)
- IMS 1 (Indian Mini-Satellite, TWSat)
- INMARSAT 3 F1
- INMARSAT 3 F2
- INMARSAT 3 F4
- INMARSAT 3 F5
- INMARSAT 4 F1
- INMARSAT 4 F2
- INMARSAT 4 F3
- INMARSAT 5 F1
- INSAT 3A (Indian National Satellite)
- INSAT 3C (Indian National Satellite)
- INSAT 3D (Indian National Satellite)
- INSAT 3E (Indian National Satellite)
- INSAT 4A (Indian National Satellite)
- INSAT 4B (Indian National Satellite)
- INSAT 4CR (Indian National Satellite)
- Integral (INTErnational Gamma-Ray Astrophysics Laboratory)
- Intelsat 10 (PAS-10)
- Intelsat 10-02 (Thor 4)
- Intelsat 11 (PAS 11)
- Intelsat 14 (IS-14)
- Intelsat 15 (IS-15, JCSat 85)
- Intelsat 16 (IS-16)
- Intelsat 17 (IS-17)
- Intelsat 18 (IS-18)
- Intelsat 19 (IS-19)
- Intelsat 1R (IS-1R, PAS-1R, PanAmSat 1R)
- Intelsat 20 (IS-20)
- Intelsat 21 (IS-21)
- Intelsat 22
- Intelsat 23
- Intelsat 25 (IS-25, Protostar 1, Chinasat 8)
- Intelsat 26 (JCSat R, JCSAT-4, Japan Communications Satellite 4)
- Intelsat 5 (Arabsat 2C, Panamsat-5, PAS-5)
- Intelsat 603 (Intelsat 6 F-3, IS-603)
- Intelsat 7 (IS-7, PAS-7)
- Intelsat 701
- Intelsat 702
- Intelsat 706
- Intelsat 8 (IS-8, PAS-8)
- Intelsat 805
- Intelsat 9 (IS-9, PAS-9)
- Intelsat 901
- Intelsat 902
- Intelsat 903
- Intelsat 904
- Intelsat 905
- Intelsat 906
- Intelsat 907
- Intelsat APR-2 (INSAT 2E)
- Intelsat New Dawn
- International Space Station (ISS [first element Zarya])
- Interstellar Boundary EXplorer (IBEX)
- IPEX (Intelligent Payload Experiment, CalPoly 8)
- Iridium 10 (Iridium SV010)
- Iridium 11A (Iridium SVO88)
- Iridium 12 (Iridium SV012)
- Iridium 13 (Iridium SV013)
- Iridium 14A (Iridium SV092)
- Iridium 15 (Iridium SV015)
- Iridium 18 (Iridium SV018)
- Iridium 19 (Iridium SV019)
- Iridium 20A (Iridium SV089)
- Iridium 21A (Iridium SVO93)
- Iridium 22 (Iridium SV022)
- Iridium 23 (Iridium SV023)
- Iridium 25 (Iridium SV025)
- Iridium 29 (Iridium SV029)
- Iridium 3 (Iridium SV078)
- Iridium 30 (Iridium SV030)
- Iridium 31 (Iridium SVO31)
- Iridium 32 (Iridium  SV032)
- Iridium 34 (Iridium SV034)
- Iridium 35 (Iridium SV035)
- Iridium 37 (Iridium SV037)
- Iridium 39 (Iridium SV039)
- Iridium 40 (Iridium SV040)
- Iridium 41 (Iridium SV041)
- Iridium 42 (Iridium SV042)
- Iridium 43 (Iridium SV043)
- Iridium 45 (Iridium SV045)
- Iridium 47 (Iridium SV047)
- Iridium 49 (Iridium SV049)
- Iridium 5 (Iridium SV005)
- Iridium 50 (Iridium SV050)
- Iridium 51 (Iridium SV 051)
- Iridium 52 (Iridium SV052)
- Iridium 53 (Iridium SV053)
- Iridium 54 (Iridium SV054)
- Iridium 55 (Iridium SV055)
- Iridium 56 (Iridium SV056)
- Iridium 57 (Iridium SV057)
- Iridium 58 (Iridium SV058)
- Iridium 59 (Iridium SV059)
- Iridium 6 (Iridium SV006)
- Iridium 60 (Iridium SV060)
- Iridium 61 (Iridium SV061)
- Iridium 62 (Iridium SV062)
- Iridium 63 (Iridium SV063)
- Iridium 64 (Iridium SV064)
- Iridium 65 (Iridium SV065)
- Iridium 66 (Iridium SV066)
- Iridium 67 (Iridium SV067)
- Iridium 68 (Iridium SV068)
- Iridium 7 (Iridium SV007)
- Iridium 70 (Iridium SV070)
- Iridium 72 (Iridium SV072)
- Iridium 74 (Iridium SV074)
- Iridium 75 (Iridium SV075)
- Iridium 76 (Iridium SV076)
- Iridium 77 (Iridium SV077)
- Iridium 8 (Iridium SV008)
- Iridium 80 (Iridium SV080)
- Iridium 81 (Iridium SV081)
- Iridium 82 (Iridium SV082)
- Iridium 83 (Iridium SV083)
- Iridium 84 (Iridium SV084)
- Iridium 86 (Iridium SV086)
- Iridium 90 (Iridium SV090)
- Iridium 91 (Iridium SV091)
- Iridium 94 (Iridium SV094)
- Iridium 95 (Iridium SV095)
- Iridium 96 (Iridium SV096)
- Iridium 97 (Iridium SV097)
- Iridium 98 (Iridium SV098)
- IRIS (Interface Region Imaging Spectrometer)
- IRNSS-1A (Indian Regional Navigation Satellite System)
- IRS-P6 (Resourcesat-1)
- ITU-pSAT1 (Istanbul Technical University Picosat-1)
- Jason 2
- JCSat 10 (Japan Communications Satellite 10, JCSat 3A)
- JCSat 110 (N-Sat-110, Superbird-D, Superbird-5, N-Sat-110)
- JCSat 13 (Japan Communications Satellite 13)
- JCSat 1B (JCSAT 5)
- JCSat 2A (JCSAT 8, Japan Communications Satellite 8)
- JCSat 4A (JCSAT 6, Japan Communications Satellite 6)
- JCSat 9 (JCSat 5A, Japanese Communications Satellite 9)
- JCSat RA (JCSat 12, Japan Communications Satellite 12)
- Jugnu
- Kalpana-1 (Metsat-1)
- KazSat-2
- Keyhole 3 (Advanced KH-11, KH-12-4, Advanced Keyhole, Misty-2, EIS-1, 8X Enhanced
  Imaging System, USA 144)
- Keyhole 4 (Advanced KH-11, Advanced Keyhole, Improved Crystal, EIS-2, 8X Enhanced
  Imaging System, NROL 14, USA 161)
- Keyhole 5 (Advanced KH-11, KH-12-5, Improved Crystal, EIS-3, USA 186)
- Keyhole 6 (NRO L49, Advanced KH-11, KH-12-6, Improved Crystal, USA 224)
- Keyhole 7 (NRO L65, Advanced KH-11, Improved Crystal, USA 245)
- Kiku-8 (ETS-8, Engineering Test Satellite 8)
- Kizuna (WINDS - Wideband InterNetworking engineering Demonstration Satellite)
- KKS-1 (Kouku Kousen Satellite One, Kiseki)
- Kompsat-2 (Arirang 2, Korean planned Multipurpose Satellite-2)
- Kompsat-3 (Arirang 3, Korean Multipurpose Satellite-3)
- Kompsat-5 (Arirang 5, Korean Multipurpose Satellite-4)
- Kondor
- Koreasat 5 (Mugungwha 5)
- Koreasat 6 (Mugungwha 6)
- Kuaizhou-1 (KZ-1)
- KySat-2
- Lacrosse/Onyx 3 (Lacrosse-3, USA 133)
- Lacrosse/Onyx 4 (Lacrosse-4, USA 152)
- Lacrosse/Onyx 5 (Lacrosse-5, NROL 16, USA 182)
- Landsat 7
- Landsat 8
- LAPAN-Tubsat
- LatinSat A
- LatinSat B
- Leasat 5 (Syncom IV-5, Leased Satellite F5)
- Lotos-S (Cosmos 2455)
- Luch 5A
- Luch 5B
- Maroc Tubsat
- MaSat 1  (Magyar Satellite/Oscar 72)
- M-Cubed/E1P-U2 (Michigan Multipurpose Minisat; Explorer 1 Prime - Unit 2 -  HRBE
  [William A. Hiscock Radiation Belt Explorer])
- MCubed-2 (Michigan Multipurpose MinisatelliteÊ2)
- Measat 2 (Malaysia East Asia Sat 2)
- Measat 3 (Malaysia East Asia Sat 3)
- Measat 3A (Malaysia East Asia Sat 3A)
- Megha-Tropiques
- Mercury 1 (Advanced Vortex 1, USA 105)
- Mercury 2 (Advanced Vortex 2, USA 118)
- Meridian-3
- Meridian-4
- Meridian-6 (Meridian 16L)
- Meteor-M (Meteor-M1)
- Meteosat 10 (MSGalaxy-3,MSG 3)
- Meteosat 7 (MTP 1)
- Meteosat 8 (MSGalaxy-1, MSG-1)
- Meteosat 9 (MSGalaxy-2, MSG 2)
- MetOp-A (Meteorological Operational satellite)
- MetOp-B (Meteorological Operational satellite)
- Mexsat-3 (Mexsat Bicentenario)
- Milstar DFS-1 (USA 99, Milstar 1-F1) (Military Strategic and Tactical Relay)
- Milstar DFS-2 (USA 115, Milstar 1-F2) (Military Strategic and Tactical Relay)
- Milstar DFS-4 (USA 157, Milstar 2-F2) (Military Strategic and Tactical Relay)
- Milstar DFS-5 (USA 164, Milstar 2-F3) (Military Strategic and Tactical Relay)
- Milstar DFS-6 (USA 169) (Military Strategic and Tactical Relay)
- MiRÊÊ(Mikhail Reshetnev [MiR], Yubileiny-2/RS-40)
- MKA-FKI-1 (Zond PP)
- MOST (Microvariability & Oscillations of STars)
- Mozhayets 4 (RS-22)
- MSAT 1
- MSAT 2 (AMSC-1, ACTel-1)
- MTI (Multispectral Thermal Imager)
- MTSAT-1R (Himawari 6)
- MTSAT-2 (Multi-Functional Transport Satellite)
- MUOS-1 (Mobile User Objective System 1)
- MUOS-2 (Mobile User Objective System 2)
- Nanosat-1
- Nanosat-1B
- NATO 4-B (USA 98)
- Navstar GPS II-10 (Navstar SVN 23, PRN 32,  USA 66)
- Navstar GPS II-14 (Navstar SVN 26, PRN 26, USA 83)
- Navstar GPS II-21 (Navstar SVN 39, PRN 09, USA 92)
- Navstar GPS II-23 (Navstar SVN 34, PRN 04, USA 96)
- Navstar GPS II-24 (Navstar SVN 36, PRN 06, USA 100)
- Navstar GPS II-25 (Navstar SVN 33, PRN 03, USA 117)
- Navstar GPS II-26 (Navstar SVN 40, PRN 10, USA 126)
- Navstar GPS II-28 (Navstar SVN 38, PRN 08, USA 135)
- Navstar GPS II-35 (Navstar SVN 35, PRN 30, USA 94)
- Navstar GPS IIF-1 (Navstar SVN 62, PRN 25, USA 213)
- Navstar GPS IIF-2 (Navstar SVN 63, PRN 01, USA 232)
- Navstar GPS IIF-3 (Navstar SVN 65, USA 239)
- Navstar GPS IIF-4 (Navstar SVN 66, USA 242)
- Navstar GPS IIR-10 (Navstar SVN 47, PRN 22, USA 175)
- Navstar GPS IIR-11 (Navstar SVN 59, PRN 19, USA 177)
- Navstar GPS IIR-12 (Navstar SVN 60, PRN 23, USA 178)
- Navstar GPS IIR-13 (Navstar SVN 61, PRN 02, USA 180)
- Navstar GPS IIR-2 (Navstar SVN 43, PRN 13, USA 132)
- Navstar GPS IIR-3 (Navstar SVN 46, PRN 11, USA 145)
- Navstar GPS IIR-4 (Navstar SVN 51, PRN 20, USA 150)
- Navstar GPS IIR-5 (Navstar SVN 44, PRN 28, USA 151)
- Navstar GPS IIR-6 (Navstar SVN 41, PRN 14, USA 154)
- Navstar GPS IIR-7 (Navstar SVN 54, PRN 18, USA 156)
- Navstar GPS IIR-8 (Navstar SVN 56, PRN 16, USA 166)
- Navstar GPS IIR-9 (Navstar SVN 45, PRN 21, USA 168)
- Navstar GPS IIR-M-1 (Navstar SVN 53, PRN 17, USA 183)
- Navstar GPS IIR-M-2 (Navstar SVN 52, PRN 31, USA 190)
- Navstar GPS IIR-M-3 (Navstar SVN 58, PRN 12, USA 192)
- Navstar GPS IIR-M-4 (Navstar SVN 55, PRN 15, USA 196)
- Navstar GPS IIR-M-5 (Navstar SVN 57, PRN 29, USA 199)
- Navstar GPS IIR-M-6 (Navstar SVN 48, PRN 07, USA 201)
- Navstar GPS IIR-M-8 (Navstar SVN 50, PRN 05, USA 206)
- NEOSSatÊ(Near Earth Object Surveillance Satellite)
- NFIRE (Near Field InfraRed Experiment)
- NigComSat-1R
- NigeriaSat-2
- Nigeriasat-X
- Nilesat 102
- Nilesat 201
- Nimiq 2
- Nimiq 4
- Nimiq 5
- Nimiq 6
- NOAA-15 (NOAA-K)
- NOAA-16 (NOAA-L)
- NOAA-18 (NOAA-N, COSPAS-SARSAT)
- NOAA-19 (NOAA-N Prime, COSPAS-SARSAT)
- NPP (National Polar-orbiting Operational Environmental Satellite System [NPOESS])
- NPS-SCATÊ(Naval Post-graduate School - Solar Cell Array Tester)
- NSS-10 (AMC-12, Americom 12, Worldsat 2)
- NSS-11 (Worldsat-1, AAP-1, GE-1A)
- NSS-12
- NSS-5 (Intelsat 803)
- NSS-6
- NSS-7
- NSS-703 (Intelsat 703, Intelsat 7 F-3)
- NSS-806 (Intelsat 806)
- NSS-9
- N-Star C
- NuSTAR (Nuclear Spectroscopic Telescope Array)
- O/OREOS (Organism/Organic Exposure to Orbital Stresses, USA 219)
- O3b FM02
- O3b FM04
- O3b FM05 (Other 3 Billion)
- O3b PFM
- Oceansat-2
- Odin
- Ofeq 5
- Ofeq 7
- Ofeq 9
- OPTOS
- Optus and Defence C1
- Optus B3
- Optus D1
- Optus D2
- Optus D3
- ORBCOMM FM-10 (ORBCOMM A2)
- ORBCOMM FM-11 (ORBCOMM A3)
- ORBCOMM FM-12 (ORBCOMM A4)
- ORBCOMM FM-13 (ORBCOMM B1)
- ORBCOMM FM-14 (ORBCOMM B2)
- ORBCOMM FM-15 (ORBCOMM B3)
- ORBCOMM FM-16 (ORBCOMM B4)
- ORBCOMM FM-18 (ORBCOMM B6)
- ORBCOMM FM-19 (ORBCOMM B7)
- ORBCOMM FM-20 (ORBCOMM B8)
- ORBCOMM FM-22 (ORBCOMM C2)
- ORBCOMM FM-23 (ORBCOMM C3)
- ORBCOMM FM-25 (ORBCOMM C5)
- ORBCOMM FM-27 (ORBCOMM C7)
- ORBCOMM FM-30 (ORBCOMM D2)
- ORBCOMM FM-31 (ORBCOMM D3)
- ORBCOMM FM-32 (ORBCOMM D4)
- ORBCOMM FM-34 (ORBCOMM D6)
- ORBCOMM FM-35 (ORBCOMM D7)
- ORBCOMM FM-36 (ORBCOMM D8)
- ORBCOMM FM-4 (ORBCOM G2)
- ORBCOMM FM-5 (ORBCOMM A6)
- ORBCOMM FM-6 (ORBCOMM A7)
- ORBCOMM FM-7 (ORBCOMM A8)
- ORBCOMM FM-8 (ORBCOMM A1)
- ORBCOMM FM-9 (ORBCOMM A5)
- ORS - Tech 1
- ORS - Tech 2
- ORS-1 (Operationally Responsive Space One, USA 231)
- ORSES (ORS Enabler Satellite)
- ¯rsted
- Paksat-1R
- Palapa C2
- Palapa D1
- PAN-1 (Palladium at Night, P360, USA 207)
- PARASOL (Polarization and Anistropy of Reflectances for Atmospheric Science coupled
  with Observations from LIDAR)
- Parus 93 (Cosmos 2389)
- Parus 94 (Cosmos 2398)
- Parus-90 (Cosmos 2361)
- Parus-91 (Cosmos 2366)
- Parus-92 (Cosmos 2378)
- Parus-95 (Cosmos 2407)
- Parus-96 (Cosmos 2414)
- Parus-97 (Cosmos 2429)
- Parus-98 (Cosmos 2454)
- Parus-99 (Cosmos 2463)
- PCSat (Prototype Communications SATellite, Navy-Oscar 44, NO-44)
- Persona-2 (Cosmos 2486)
- Phonesat 2.4
- Picard
- PicoDragon
- "Pl\x8Eiades HR1A"
- "Pl\x8Eiades HR1B"
- Prism (Pico-satellite for Remote-sensing and Innovative Space Missions, Hitomi)
- Proba 1 (Project for On-Board Autonomy)
- Proba 2 (Project for On-Board Autonomy)
- Proba V (Project for On-Board Autonomy)
- Prometheus 1A
- Prometheus 1B
- Prometheus 2A
- Prometheus 2B
- Prometheus 3A
- Prometheus 3B
- Prometheus 4A
- Prometheus 4B
- PUCPSat-1
- QuetzSat-1
- Quickbird 2
- QZS-1 (Quazi-Zenith Satellite System, Michibiki)
- Radarsat-2
- Radio-ROSTO (RS-15, Radio Sputnik 15, Russian Defence, Sports and Technical Organization
  - ROSTO)
- Raduga 1-8 (Raduga 1-M1, Cosmos 2450)
- Raduga 1-M2 (Raduga 1-9)
- Raduga 1-M3
- Rapid Pathfinder Program (NROL-66, USA 225)
- RapidEye-1 (RapidEye-C)
- RapidEye-2 (RapidEye A)
- RapidEye-3 (RapidEye D)
- RapidEye-4 (RapidEye E)
- RapidEye-5 (RapidEye B)
- RASAT
- Rascom-QAF 1R
- RazakSat (MACSat)
- Reimei (Innovative Technology Demonstration Experiment Satellite - INDEX)
- Resourcesat 2
- Resurs-DK1 (Resurs - High Resolution 1)
- Resurs-P1
- RISat-1 (Radar Imaging Satellite 1)
- RISat-2 (Radar Imaging Satellite 2)
- Rodnik (Cosmos 2416, Strela 3M)
- Rodnik (Cosmos 2437, Strela 3M)
- Rodnik (Cosmos 2438, Strela 3M)
- Rodnik (Cosmos 2439, Strela 3M)
- Rodnik (Cosmos 2451, Strela 3M)
- Rodnik (Cosmos 2452, Strela 3M)
- Rodnik (Cosmos 2453, Strela 3M)
- Rodnik (Cosmos 2467, Strela 3M)
- Rodnik (Cosmos 2468, Strela 3M)
- Rodnik (Cosmos 2481, Strela 3M)
- Rodnik (Cosmos 2482, Strela 3M)
- Rodnik (Cosmos 2483, Strela 3M)
- Rodnik (Cosmos 2484, Strela 3M)
- Rodnik (Cosmos 2488, Strela 3M)
- Rodnik (Cosmos 2489, Strela 3M)
- Rodnik (Cosmos 2490, Strela 3M)
- Rumba (part of Cluster quartet, Cluster 2 FM5)
- SAC-C (Satellite for Scientific Applications)
- SAC-D (Satellite for Scientific Applications)
- Salsa (part of Cluster quartet, Cluster 2 FM6)
- Samba (part of Cluster quartet, Cluster 2 FM7)
- Sapphire (Space Surveillance Mission of Canada)
- SARAL (Satellite with ARGOS and ALTIKA)
- SAR-Lupe 1
- SAR-Lupe 2
- SAR-Lupe 3
- SAR-Lupe 4
- SAR-Lupe 5
- Satmex 4 (Solidaridad 2)
- Satmex 5
- Satmex 6
- Satmex 8
- Saudicomsat-1
- Saudicomsat-2
- Saudicomsat-3
- Saudicomsat-4
- Saudicomsat-5
- Saudicomsat-6
- Saudicomsat-7
- Saudisat 1C (Oscar 50, SO 50)
- Saudisat-2
- Saudisat-3
- SBIRS GEO 1 (Space Based Infrared System Geosynchronous 1, USA 230)
- SBIRS GEO 2 (Space Based Infrared System Geosynchronous 2, USA 241)
- SBSS-1 (Space Based Space Surveillance Satellite, SBSS Block 10 SV1, USA 216)
- SB-WASS 3-1 (Space Based Wide Area Surveillance System) (NOSS 3-1, NOSS C1-1, USA
  160)
- SB-WASS 3-1 (Space Based Wide Area Surveillance System) (NOSS 3-1,USA 160, NOSS
  C1-2)
- SB-WASS 3-2 (Space Based Wide Area Surveillance System) (NOSS 3-2, USA 173, NOSS
  C2-1)
- SB-WASS 3-2 (Space Based Wide Area Surveillance System) (NOSS 3-2, USA 173, NOSS
  C2-2)
- SB-WASS 3-3 (Space Based Wide Area Surveillance System) (NOSS 3-3, USA 181, NRO
  L23)
- SB-WASS 3-3 (Space Based Wide Area Surveillance System) (NOSS 3-3, USA 181, NRO
  L28)
- SB-WASS 3-4 (Space Based Wide Area Surveillance System) NOSS 3-4, USA 194, NRO L30)
- SB-WASS 3-5 (Space Based Wide Area Surveillance System) NOSS 3-5, USA 229, NRO L34)
- SB-WASS 3-6 (Space Based Wide Area Surveillance System) NOSS 3-6, USA 238, NRO L36)
- "SCD-1 (Sat\x8Elite de Coleta de Dados)"
- "SCD-2 (Sat\x8Elite de Coleta de Dados)"
- Scisat-1 (Atmospheric Chemistry Experiment)
- SDO (Solar Dynamics Observatory)
- SDS III-2 (Satellite Data System) (NRO L-10, Great Bear, USA 155)
- SDS III-3 (Satellite Data System) (NRO L-12, Aquila-1, USA 162)
- SDS III-4 (Satellite Data System) (NRO L-1, Nemesis, USA 179)
- SDS III-5 (Satellite Data System) (NRO L-24, Scorpius, USA 198)
- SDS III-6 (Satellite Data System) NRO L-27, Gryphon, USA 227)
- SDS III-7 (Satellite Data System) NRO L-38, Drake, USA 236)
- SDS-4 (Small Demonstration Satellite-4)
- SEEDS 2
- SES-1 (AMC-4R)
- SES-2
- SES-3
- SES-4
- SES-5 (Sirius 5, Astra 4B)
- SES-6
- SES-7 (Protostar 2, Indostar 2)
- SES-8
- Shijian 11-01 (SJ-11-01)
- Shijian 11-02 (SJ-11-02)
- Shijian 11-03 (SJ-11-03)
- Shijian 11-05 (SJ-11-05)
- Shijian 12 (SJ-12)
- Shijian 15 (SJ-15)
- Shijian 16 (SJ-16)
- Shijian 6A (SJ-6A, Dong Fang Hong 60)
- Shijian 6B (SJ-6B)
- Shijian 6C (SJ-6-02A)
- Shijian 6D (SJ-6-02B)
- Shijian 6E (SJ6-03A, SJ-6E)
- Shijian 6F (SJ6-03B, SJ-6F)
- Shijian 6G (SJ6-04A)
- Shijian 6H (SJ6_04B)
- Shijian 7 (SJ7, Dong Fang Hong 65)
- Shijian 9A (SJ 9A)
- Shijian 9B (SJ 9B)
- Shiyan 1 (SY 1, Tansuo 1, Experimental Satellite 1)
- Shiyan 3 (SY3, Experimental Satellite 3)
- Shiyan 4 (SY4, Experimental Satellite 4)
- Shiyan 5 (SY5, Experimental Satellite 5)
- Shiyan 7 (SY7, Experimental Satellite 7)
- Sich 2
- Sicral 1A
- Sicral 1B
- Sina-1 (Sinah 1, ZS1)
- Sinosat-6 (Chinasat-6A, XN-6)
- Sirius 1 (SD Radio 1)
- Sirius 2 (SD Radio 2)
- Sirius 3 (SD Radio 3)
- Sirius 4 (Astra 4A)
- Sirius FM-5
- Sirius FM-6
- Sirius XM-5
- Skynet 4C
- Skynet 4E
- Skynet 4F
- Skynet 5A
- Skynet 5B
- Skynet 5C
- Skynet 5D
- SkySat-1
- SkyTerra 1
- SLDCOM-3 (Satellite Launch Dispenser Communications System) (USA 119)
- SMDC-ONE 1.1 (Techsat)
- SMDC-ONE 1.2 (ORSES [Operationally Responsive Space Enabler Satellite])
- SMDC-ONE 2.3
- SMDC-ONE 2.4
- SMOS (Soil Moisture and Ocean Salinity satellite)
- SNaP-3-1ÊÊ(Space and Missile Defense Command NanoSat Program)
- SOHLA 1 (Space Oriented Higashiosaka Leading Association, Maido 1)
- SORCE (SOlar Radiation and Climate Experiment)
- Spaceway 3
- Spaceway F1
- Spaceway F2
- Spainsat
- Spektr-R/RadioAstron
- "SPIRALE-A (Syst\x8Fme Pr\x8Eparatoire Infra-Rouge pour l'Alerte)"
- "SPIRALE-B (Syst\x8Fme Pr\x8Eparatoire Infra-Rouge pour l'Alerte)"
- "Spot 5 (Syst\x8Fme Probatoire dÕObservation de la Terre)"
- "Spot 6 (Syst\x8Fme Probatoire dÕObservation de la Terre)"
- SRMSat (Sri Ramaswamy Memorial Satellite)
- "SSOT (Sistema Satelital para la Observaci\x97n de la Tierra)"
- ST-2 (Singapore-Taiwan 2)
- Star One C1
- Star One C2
- Star One C3
- STARE-B (Horus [Space-Based Telescopes for Actionable Refinement of Ephemeris])
- STPSat-2 (USA 217)
- STPSat-3 (Space Test Program Satellite-3)
- STRaND-1 (Surrey Training, Research and Nanosatellite Demonstrator 1)
- Strela 3 (Cosmos 2384)
- Strela 3 (Cosmos 2385)
- Strela 3 (Cosmos 2386)
- Strela 3 (Cosmos 2390)
- Strela 3 (Cosmos 2391)
- Strela 3 (Cosmos 2400)
- Strela 3 (Cosmos 2401)
- Strela 3 (Cosmos 2408)
- Strela 3 (Cosmos 2409)
- STSat-2C
- STSat-3
- STSS ATRR (Space Tracking and Surveillance System Advanced Technology Risk Reduction
  Satellite, USA 205)
- STSS Demo-1 (Space Tracking and Surveillance System Demonstrator)
- STSS Demo-2 (Space Tracking and Surveillance System Demonstrator)
- STUDSat (Student Satellite)
- Superbird 7 (Superbird C2)
- Superbird-B2 (Superbird 4)
- Superbird-C
- Suzaku (Astro E2)
- SWARM-A
- SWARM-B
- SWARM-C
- Swift
- SwissCube
- Syracuse 3A (Systeme de Radio Communications Utilisant un Satellite)
- Syracuse 3B (Systeme de Radio Communications Utilisant un Satellite)
- TacSat 4
- TacSat 6
- TanDEM-X (TerraSAR-X add-on for Digital Elevation Measurement)
- Tango (part of Cluster quartet, Cluster 2 FM8)
- TDRS-10 (Tracking and Data Relay Satellite, TDRS-J)
- TDRS-11 (Tracking and Data Relay Satellite, TDRS K)
- TDRS-12 (Tracking and Data Relay Satellite, TDRS L)
- TDRS-3 (Tracking and Data Relay Satellite, TDRS-C)
- TDRS-5 (Tracking and Data Relay Satellite, TDRS-E)
- TDRS-6 (Tracking and Data Relay Satellite, TDRS-F)
- TDRS-7 (Tracking and Data Relay Satellite, TDRS-G)
- TDRS-8 (Tracking and Data Relay Satellite, TDRS-H)
- TDRS-9 (Tracking and Data Relay Satellite, TDRS-I)
- TecSAR (Polaris)
- Telkom 1
- Telkom 2
- Telstar 11N
- Telstar 12 (Orion 2)
- Telstar 14R (Estrela do Sul 2)
- Telstar 18 (Apstar 5)
- TerraSAR-XÊ1 (Terra Synthetic Aperture Radar X-Band)
- TerraStar 1
- TES (Technology Experiment Satellite)
- "TET-1 (Technologieerprobungstr\x8Ager 1, Technology Experiment Carrier)"
- Thaicom-4 (Ipstar 1, Measat 5)
- Thaicom-5
- Thaicom-6
- THEMIS A (Time History of Events and Macroscale Interactions during Substorms)
- THEMIS D (Time History of Events and Macroscale Interactions during Substorms)
- THEMIS E (Time History of Events and Macroscale Interactions during Substorms)
- THEOS (Thailand Earth Observation System)
- Thor-3
- Thor-5 (Thor 2R)
- Thor-6
- Thuraya 2
- Thuraya 3
- Tian Xun-1 (TX-1)
- Tiangong-1 (TG-1)
- Tianhui 1-01
- Tianhui 1-02
- TianLian 1 (TL-1-01, CTDRS)
- TianLian 2 (TL-1-02, CTDRS)
- TianLian 3 (TL-1-03, CTDRS)
- Tiantuo 1
- TIMED (Thermosphere ¥ Ionosphere ¥ Mesosphere ¥ Energetics and Dynamics)
- TISat-1 (Ticano Satellite)
- "TKSat-1 (T\x9Cpac Katari Satellite 1)"
- Topsat
- Triton-1
- TRMM (Tropical Rainfall Measuring Mission)
- Trumpet 3 (NROL-4, National Reconnaissance Office Launch-4, USA 136)
- Tselina-2 (Cosmos 2428)
- "TUGSat-1ÊÊ(Technische Universit\x8At Graz Satellit, CanX-3b, BRITE-Austria)"
- Turksat 3A
- UFO-10 (USA 146, UHF F/O F10) "UHF Follow-On"
- UFO-11  (USA 174) "UHF Follow-On"
- UFO-2 (USA 95) "UHF Follow-On"
- UFO-4 (USA 108, UFO F4 EHF) "UHF Follow-On"
- UFO-6 (USA 114, UFO F6 EHF) "UHF Follow-On"
- UFO-7 (USA 127, F7 EHF) "UHF Follow-On"
- UFO-8 (USA 138, UHF F/O F8) "UHF Follow-On"
- UK-DMC-2 (BNSCSat-2, British National Science Center Satellite 2)
- Unisat-3 (University Satellite 3)
- Unisat-5 (University Satellite 5)
- US-KMO Oko 8 (Cosmos 2479)
- US-KS Oko 87 (Cosmos-2422)
- US-KS Oko 89 (Cosmos 2446)
- US-KS Oko 90 (Cosmos 2469)
- "UWE-3 (University of W\x9Frzburg Experimental Satellite 3)"
- Van Allen Probe A (RBSP-A, Radiation Belt Storm Probes)
- Van Allen Probe B (RBSP-B, Radiation Belt Storm Probes)
- Velox P2
- VeneSat 1 (Simon Bolivar)
- Vermont Lunar Cubesat
- Vesselsat-1
- Vesselsat-2
- ViaSat-1
- Vinasat 1
- Vinasat 2
- VNREDSat 1AÊÊ(Vietnam Natural Resources Environment and Disaster monitoring small
  Satellite)
- VRSS-1 (Venezuelan Remote Sensing Satellite, Francisco Miranda)
- Wideband Global Satcom 1 (WGS-1, USA 195)
- Wideband Global Satcom 2 (WGS-2, USA 204)
- Wideband Global Satcom 3 (WGS-3, USA 211)
- Wideband Global Satcom 4 (WGS-4, USA 233)
- Wideband Global Satcom 5 (WGS-5, USA 243)
- Wideband Global Satcom 6 (WGS-6, USA 244)
- WildBlue 1
- Wind (International Solar-Terrestrial Program)
- WNISat-1 Weather News Inc. Satellite 1)
- Worldview 1
- Worldview 2
- Wren
- X37-B OTV-1 (USA 240)
- XaTcobeo
- Xinyan 1 (XY-1)
- XM Radio 3 (Rhythm)
- XM Radio 4 (Blues)
- XM Rock (XM 2)
- XM Roll (XM 1)
- XMM Newton (High Throughput X-ray Spectroscopy Mission)
- X-Sat
- XTAR-EUR
- XW-1 (Hope Oscar 68, HO-68, Xi Wang 1, Hope-1, CAS-1)
- Yahsat-1A (Y1A)
- Yahsat-1B (Y1B)
- Yamal-201
- Yamal-202
- Yamal-300K
- Yamal-402
- Yaogan 10 (Remote Sensing Satellite 10)
- Yaogan 11 (Remote Sensing Satellite 11)
- Yaogan 12 (Remote Sensing Satellite 12)
- Yaogan 13 (Remote Sensing Satellite 13)
- Yaogan 14 (Remote Sensing Satellite 14)
- Yaogan 15 (Remote Sensing Satellite 15)
- Yaogan 16A (Remote Sensing Satellite 16A, Yaogan Weixing 16)
- Yaogan 16B (Remote Sensing Satellite 16B)
- Yaogan 16C (Remote Sensing Satlelite 16C)
- Yaogan 17A (Remote Sensing Satellite 17A, Yaogan Weixing 17)
- Yaogan 17B (Remote Sensing Satellite 17B)
- Yaogan 17C (Remote Sensing Satellite 17C)
- Yaogan 18 (Remote Sensing Satellite 18)
- Yaogan 19 (Remote Sensing Satellite 19)
- Yaogan 2 (Remote Sensing Satellite 2, Jian Bing 5-2, JB 5-2)
- Yaogan 3 (Remote Sensing Satellite 3, Jian Bing 5-3, JB 5-3)
- Yaogan 4 (Remote Sensing Satellite 4)
- Yaogan 5 (Remote Sensing Satellite 5, JB 5-C, Jian Bing 5-C)
- Yaogan 6 (Remote Sensing Satellite 6, Jian Bing 7-A)
- Yaogan 7 (Remote Sensing Satellite 7)
- Yaogan 8 (Remote Sensing Satellite 8)
- Yaogan 9A (Remote Sensing Satellite 9A)
- Yaogan 9B (Remote Sensing Satellite 9B)
- Yaogan 9C (Remote Sensing Satellite 9C)
- Youthsat
- Yubileiny (Jubilejnyj, Radio Sputnik 30 (RS-30))
- ZACube-1 (TshepisoSat)
- Zhangguo Ziyuan 2B (ZY-2B, JB-3B)
- Zhangguo Ziyuan 2C (ZY-2C, JB-3C)
- Zheda Pixing 1B (ZP-1B, Zhejiang University-1B)
- Zheda Pixing 1C (ZP-1C, Zhejiang University-1B
- Zhongxing 10 (XZ-10, Chinasat 10)
- Zhongxing 11 (Chinasat 11)
- Zhongxing 12 (Chinasat 12, ZX-12)
- Zhongxing 1A (Chinasat 1A, Fenghuo 2)
- Zhongxing 20A
- Zhongxing 22A (Chinastar 22A)
- Zhongxing 2A (Chinasat 2A)
- Zhongxing 9 (Chinasat 9, Chinastar 9)
- Ziyuan 1-02C
- Ziyuan 3 (ZY-3)<|MERGE_RESOLUTION|>--- conflicted
+++ resolved
@@ -1,10 +1,5 @@
-<<<<<<< HEAD
-table_name: my_table
-state_alpha_prior:
-=======
 table_name: my_data
 state_alpha_prior: !Gamma
->>>>>>> 8db64483
   shape: 1.0
   rate: 1.0
 view_alpha_prior:
@@ -216,10 +211,6 @@
     prior: null
   missing_not_at_random: true
   notes: null
-<<<<<<< HEAD
-  missing_not_at_random: true
-=======
->>>>>>> 8db64483
 - name: Perigee_km
   coltype: !Continuous
     hyper:
