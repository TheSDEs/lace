[package]
name = "pylace"
version = "0.1.0"
edition = "2021"
license = "SSPL-1.0"

[lib]
name = "lace"
crate-type = ["cdylib"]

[dependencies]
<<<<<<< HEAD
lace = { path = "../lace", version="0.2.0" }
=======
lace = { path = "../lace", version="0.1.1" }
>>>>>>> 79ab9278
rand = "0.8.5"
rand_xoshiro = "0.6.0"
pyo3 = { version = "0.18", features = ["extension-module"] }
serde_json = "1.0.91"
serde_yaml = "0.9.17"
polars = "0.30"
arrow2 = "0.17"

[package.metadata.maturin]
name = "lace.core"<|MERGE_RESOLUTION|>--- conflicted
+++ resolved
@@ -9,11 +9,7 @@
 crate-type = ["cdylib"]
 
 [dependencies]
-<<<<<<< HEAD
 lace = { path = "../lace", version="0.2.0" }
-=======
-lace = { path = "../lace", version="0.1.1" }
->>>>>>> 79ab9278
 rand = "0.8.5"
 rand_xoshiro = "0.6.0"
 pyo3 = { version = "0.18", features = ["extension-module"] }
