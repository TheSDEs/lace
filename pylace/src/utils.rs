--- conflicted
+++ resolved
@@ -1,12 +1,7 @@
 use std::collections::HashMap;
 
-<<<<<<< HEAD
-use lace::codebook::{Codebook, ValueMap};
-use lace::{Datum, FType, Given, OracleT};
-=======
-use lace::codebook::{Codebook, ColType};
+use lace::codebook::{Codebook, ColType, ValueMap};
 use lace::{ColumnIndex, Datum, FType, Given, OracleT};
->>>>>>> 403e795a
 use polars::frame::DataFrame;
 use polars::prelude::NamedFrom;
 use polars::series::Series;
@@ -14,13 +9,9 @@
     PyIndexError, PyRuntimeError, PyTypeError, PyValueError,
 };
 use pyo3::prelude::*;
-<<<<<<< HEAD
 use pyo3::types::{
     PyAny, PyBool, PyDict, PyFloat, PyInt, PyList, PyString, PyTuple,
 };
-=======
-use pyo3::types::{PyAny, PyDict, PyFloat, PyInt, PyList, PyString, PyTuple};
->>>>>>> 403e795a
 
 use crate::df::{PyDataFrame, PySeries};
 
@@ -553,7 +544,6 @@
     row_dict: &PyDict,
     col_ixs: &[usize],
     engine: &lace::Engine,
-    value_maps: &HashMap<usize, HashMap<String, usize>>,
 ) -> Result<Vec<Datum>, PyErr> {
     let index_to_values_map: HashMap<_, _> = row_dict
         .iter()
@@ -572,12 +562,7 @@
         .iter()
         .map(|&column_index| {
             let &value_any = index_to_values_map.get(&column_index).unwrap();
-            value_to_datum(
-                value_any,
-                column_index,
-                engine.ftype(column_index).unwrap(),
-                value_maps,
-            )
+            value_to_datum(value_any, engine.ftype(column_index).unwrap())
         })
         .collect();
 
@@ -592,20 +577,9 @@
 ) -> PyResult<Vec<Vec<Datum>>> {
     data.iter()
         .map(|row_any| {
-<<<<<<< HEAD
-            let row: &PyList = row_any.downcast().unwrap();
-            col_ixs
-                .iter()
-                .zip(row.iter())
-                .map(|(&ix, val)| {
-                    value_to_datum(val, engine.ftype(ix).unwrap())
-                })
-                .collect()
-=======
             let row_dict: &PyDict = row_any.downcast().unwrap();
 
-            process_row_dict(row_dict, col_ixs, engine, value_maps)
->>>>>>> 403e795a
+            process_row_dict(row_dict, col_ixs, engine)
         })
         .collect()
 }
